--- conflicted
+++ resolved
@@ -5,13 +5,8 @@
     extName = 'Gogoanime'
     pkgNameSuffix = 'en.gogoanime'
     extClass = '.GogoAnime'
-<<<<<<< HEAD
     extVersionCode = 6
     libVersion = '12'
-=======
-    extVersionCode = 5
-    libVersion = '11'
->>>>>>> 34ce256b
 }
 dependencies {
     ext.coroutinesVersion = "1.4.3"
