--- conflicted
+++ resolved
@@ -2,11 +2,7 @@
     extKmkVersionCode = 1
     extName = 'ANIMEWORLD.tv'
     extClass = '.ANIMEWORLD'
-<<<<<<< HEAD
-    extVersionCode = 43
-=======
-    extVersionCode = 45
->>>>>>> a7fc7bdf
+    extVersionCode = 44
 }
 
 apply from: "$rootDir/common.gradle"
